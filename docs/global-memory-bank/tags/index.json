{
  "schema": "memory_document_v2",
  "metadata": {
    "id": "tags-index",
    "title": "タグインデックス",
    "documentType": "generic",
    "path": "tags/index.json",
    "tags": [
      "index",
      "meta"
    ],
<<<<<<< HEAD
    "lastModified": "2025-03-27T12:49:15.369Z",
    "createdAt": "2025-03-27T12:49:15.369Z",
=======
    "lastModified": "2025-03-26T03:32:43.896Z",
    "createdAt": "2025-03-26T03:32:43.896Z",
>>>>>>> fed48453
    "version": 1
  },
  "content": {
    "sections": [
      {
        "title": "Tags List",
        "content": "タグとドキュメントの関連付け"
      }
    ],
    "tagMap": {
      "project": {
        "count": 2,
        "documents": [
          {
            "path": "01-project/README.json",
            "title": "01-project/README.json"
          },
          {
            "path": "01-project/project-overview.json",
            "title": "01-project/project-overview.json"
          }
        ]
      },
      "documentation": {
        "count": 16,
        "documents": [
          {
            "path": "01-project/README.json",
            "title": "01-project/README.json"
          },
          {
            "path": "02-architecture/README.json",
            "title": "02-architecture/README.json"
          },
          {
            "path": "03-implementation/README.json",
            "title": "03-implementation/README.json"
          },
          {
            "path": "04-guides/README.json",
            "title": "04-guides/README.json"
          },
          {
            "path": "04-guides/user-guide.json",
            "title": "04-guides/user-guide.json"
          },
          {
            "path": "05-testing/README.json",
            "title": "05-testing/README.json"
          },
          {
            "path": "06-releases/README.json",
            "title": "06-releases/README.json"
          },
          {
            "path": "07-infrastructure/README.json",
            "title": "07-infrastructure/README.json"
          },
          {
            "path": "08-i18n/README.json",
            "title": "08-i18n/README.json"
          },
          {
            "path": "09-refactoring/README.json",
            "title": "09-refactoring/README.json"
          },
          {
            "path": "core/user-guide.json",
            "title": "core/user-guide.json"
          },
          {
            "path": "meta/README.json",
            "title": "meta/README.json"
          },
          {
            "path": "meta/consolidated-memory-bank-meta.json",
            "title": "meta/consolidated-memory-bank-meta.json"
          },
          {
            "path": "meta/document-type-standards.json",
            "title": "meta/document-type-standards.json"
          },
          {
            "path": "meta/global-memory-bank-reference.json",
            "title": "meta/global-memory-bank-reference.json"
          },
          {
            "path": "tags/README.json",
            "title": "tags/README.json"
          }
        ]
      },
      "guide": {
        "count": 20,
        "documents": [
          {
            "path": "01-project/README.json",
            "title": "01-project/README.json"
          },
          {
            "path": "02-architecture/README.json",
            "title": "02-architecture/README.json"
          },
          {
            "path": "03-implementation/README.json",
            "title": "03-implementation/README.json"
          },
          {
            "path": "04-guides/README.json",
            "title": "04-guides/README.json"
          },
          {
            "path": "04-guides/migration-guide.json",
            "title": "04-guides/migration-guide.json"
          },
          {
            "path": "04-guides/user-guide.json",
            "title": "04-guides/user-guide.json"
          },
          {
            "path": "05-testing/README.json",
            "title": "05-testing/README.json"
          },
          {
            "path": "06-releases/README.json",
            "title": "06-releases/README.json"
          },
          {
            "path": "07-infrastructure/README.json",
            "title": "07-infrastructure/README.json"
          },
          {
            "path": "08-i18n/README.json",
            "title": "08-i18n/README.json"
          },
          {
            "path": "08-i18n/template-system-usage.json",
            "title": "08-i18n/template-system-usage.json"
          },
          {
            "path": "09-refactoring/README.json",
            "title": "09-refactoring/README.json"
          },
          {
            "path": "core/navigation.json",
            "title": "core/navigation.json"
          },
          {
            "path": "core/user-guide.json",
            "title": "core/user-guide.json"
          },
          {
            "path": "meta/README.json",
            "title": "meta/README.json"
          },
          {
            "path": "meta/consolidated-memory-bank-meta.json",
            "title": "meta/consolidated-memory-bank-meta.json"
          },
          {
            "path": "meta/global-memory-bank-navigation.json",
            "title": "meta/global-memory-bank-navigation.json"
          },
          {
            "path": "meta/global-memory-bank-reference.json",
            "title": "meta/global-memory-bank-reference.json"
          },
          {
            "path": "tags/README.json",
            "title": "tags/README.json"
          },
          {
            "path": "template-system-usage.json",
            "title": "template-system-usage.json"
          }
        ]
      },
      "best-practices": {
        "count": 2,
        "documents": [
          {
            "path": "01-project/coding-standards.json",
            "title": "01-project/coding-standards.json"
          },
          {
            "path": "core/coding-standards.json",
            "title": "core/coding-standards.json"
          }
        ]
      },
      "typescript": {
        "count": 2,
        "documents": [
          {
            "path": "01-project/coding-standards.json",
            "title": "01-project/coding-standards.json"
          },
          {
            "path": "core/coding-standards.json",
            "title": "core/coding-standards.json"
          }
        ]
      },
      "clean-code": {
        "count": 2,
        "documents": [
          {
            "path": "01-project/coding-standards.json",
            "title": "01-project/coding-standards.json"
          },
          {
            "path": "core/coding-standards.json",
            "title": "core/coding-standards.json"
          }
        ]
      },
      "domain": {
        "count": 2,
        "documents": [
          {
            "path": "01-project/domain-models.json",
            "title": "01-project/domain-models.json"
          },
          {
            "path": "core/domain-models.json",
            "title": "core/domain-models.json"
          }
        ]
      },
      "models": {
        "count": 2,
        "documents": [
          {
            "path": "01-project/domain-models.json",
            "title": "01-project/domain-models.json"
          },
          {
            "path": "core/domain-models.json",
            "title": "core/domain-models.json"
          }
        ]
      },
      "architecture": {
        "count": 13,
        "documents": [
          {
            "path": "01-project/domain-models.json",
            "title": "01-project/domain-models.json"
          },
          {
            "path": "02-architecture/README.json",
            "title": "02-architecture/README.json"
          },
          {
            "path": "02-architecture/architecture-decisions-details.json",
            "title": "02-architecture/architecture-decisions-details.json"
          },
          {
            "path": "02-architecture/architecture-decisions.json",
            "title": "02-architecture/architecture-decisions.json"
          },
          {
            "path": "02-architecture/architecture.json",
            "title": "02-architecture/architecture.json"
          },
          {
            "path": "02-architecture/consolidated-architecture.json",
            "title": "02-architecture/consolidated-architecture.json"
          },
          {
            "path": "02-architecture/json-based-architecture-details.json",
            "title": "02-architecture/json-based-architecture-details.json"
          },
          {
            "path": "02-architecture/json-based-architecture.json",
            "title": "02-architecture/json-based-architecture.json"
          },
          {
            "path": "05-testing/e2e-to-integration-test-approach.json",
            "title": "05-testing/e2e-to-integration-test-approach.json"
          },
          {
            "path": "06-releases/v2-design-decisions.json",
            "title": "06-releases/v2-design-decisions.json"
          },
          {
            "path": "core/architecture.json",
            "title": "core/architecture.json"
          },
          {
            "path": "core/domain-models.json",
            "title": "core/domain-models.json"
          },
          {
            "path": "template-system.json",
            "title": "template-system.json"
          }
        ]
      },
      "json": {
        "count": 11,
        "documents": [
          {
            "path": "01-project/domain-models.json",
            "title": "01-project/domain-models.json"
          },
          {
            "path": "02-architecture/architecture-decisions-details.json",
            "title": "02-architecture/architecture-decisions-details.json"
          },
          {
            "path": "02-architecture/architecture-decisions.json",
            "title": "02-architecture/architecture-decisions.json"
          },
          {
            "path": "02-architecture/consolidated-architecture.json",
            "title": "02-architecture/consolidated-architecture.json"
          },
          {
            "path": "02-architecture/json-based-architecture-details.json",
            "title": "02-architecture/json-based-architecture-details.json"
          },
          {
            "path": "02-architecture/json-based-architecture.json",
            "title": "02-architecture/json-based-architecture.json"
          },
          {
            "path": "04-guides/migration-guide.json",
            "title": "04-guides/migration-guide.json"
          },
          {
            "path": "04-guides/migration-policy.json",
            "title": "04-guides/migration-policy.json"
          },
          {
            "path": "06-releases/v2-implementation-plan.json",
            "title": "06-releases/v2-implementation-plan.json"
          },
          {
            "path": "08-i18n/template-system-json-i18n-design.json",
            "title": "08-i18n/template-system-json-i18n-design.json"
          },
          {
            "path": "core/domain-models.json",
            "title": "core/domain-models.json"
          }
        ]
      },
      "document-model": {
        "count": 2,
        "documents": [
          {
            "path": "01-project/domain-models.json",
            "title": "01-project/domain-models.json"
          },
          {
            "path": "core/domain-models.json",
            "title": "core/domain-models.json"
          }
        ]
      },
      "glossary": {
        "count": 2,
        "documents": [
          {
            "path": "01-project/glossary.json",
            "title": "01-project/glossary.json"
          },
          {
            "path": "core/glossary.json",
            "title": "core/glossary.json"
          }
        ]
      },
      "terminology": {
        "count": 2,
        "documents": [
          {
            "path": "01-project/glossary.json",
            "title": "01-project/glossary.json"
          },
          {
            "path": "core/glossary.json",
            "title": "core/glossary.json"
          }
        ]
      },
      "definitions": {
        "count": 2,
        "documents": [
          {
            "path": "01-project/glossary.json",
            "title": "01-project/glossary.json"
          },
          {
            "path": "core/glossary.json",
            "title": "core/glossary.json"
          }
        ]
      },
      "overview": {
        "count": 1,
        "documents": [
          {
            "path": "01-project/project-overview.json",
            "title": "01-project/project-overview.json"
          }
        ]
      },
      "v2": {
        "count": 13,
        "documents": [
          {
            "path": "01-project/project-overview.json",
            "title": "01-project/project-overview.json"
          },
          {
            "path": "02-architecture/architecture-decisions-details.json",
            "title": "02-architecture/architecture-decisions-details.json"
          },
          {
            "path": "02-architecture/architecture-decisions.json",
            "title": "02-architecture/architecture-decisions.json"
          },
          {
            "path": "02-architecture/consolidated-architecture.json",
            "title": "02-architecture/consolidated-architecture.json"
          },
          {
            "path": "02-architecture/json-based-architecture-details.json",
            "title": "02-architecture/json-based-architecture-details.json"
          },
          {
            "path": "02-architecture/json-based-architecture.json",
            "title": "02-architecture/json-based-architecture.json"
          },
          {
            "path": "03-implementation/read-context-command-design.json",
            "title": "03-implementation/read-context-command-design.json"
          },
          {
            "path": "03-implementation/read-context-command-implementation.json",
            "title": "03-implementation/read-context-command-implementation.json"
          },
          {
            "path": "06-releases/consolidated-v2-release.json",
            "title": "06-releases/consolidated-v2-release.json"
          },
          {
            "path": "06-releases/release-v2.0.0.json",
            "title": "06-releases/release-v2.0.0.json"
          },
          {
            "path": "06-releases/v2-design-decisions.json",
            "title": "06-releases/v2-design-decisions.json"
          },
          {
            "path": "06-releases/v2-implementation-plan.json",
            "title": "06-releases/v2-implementation-plan.json"
          },
          {
            "path": "08-i18n/template-system-json-i18n-design.json",
            "title": "08-i18n/template-system-json-i18n-design.json"
          }
        ]
      },
      "tech-stack": {
        "count": 2,
        "documents": [
          {
            "path": "01-project/tech-stack.json",
            "title": "01-project/tech-stack.json"
          },
          {
            "path": "core/tech-stack.json",
            "title": "core/tech-stack.json"
          }
        ]
      },
      "infrastructure": {
        "count": 3,
        "documents": [
          {
            "path": "01-project/tech-stack.json",
            "title": "01-project/tech-stack.json"
          },
          {
            "path": "07-infrastructure/README.json",
            "title": "07-infrastructure/README.json"
          },
          {
            "path": "core/tech-stack.json",
            "title": "core/tech-stack.json"
          }
        ]
      },
      "design": {
        "count": 8,
        "documents": [
          {
            "path": "02-architecture/README.json",
            "title": "02-architecture/README.json"
          },
          {
            "path": "02-architecture/consolidated-architecture.json",
            "title": "02-architecture/consolidated-architecture.json"
          },
          {
            "path": "02-architecture/json-based-architecture-details.json",
            "title": "02-architecture/json-based-architecture-details.json"
          },
          {
            "path": "02-architecture/json-based-architecture.json",
            "title": "02-architecture/json-based-architecture.json"
          },
          {
            "path": "03-implementation/read-context-command-design.json",
            "title": "03-implementation/read-context-command-design.json"
          },
          {
            "path": "06-releases/v2-design-decisions.json",
            "title": "06-releases/v2-design-decisions.json"
          },
          {
            "path": "08-i18n/template-system-json-i18n-design.json",
            "title": "08-i18n/template-system-json-i18n-design.json"
          },
          {
            "path": "09-refactoring/json-global-design-issues.json",
            "title": "09-refactoring/json-global-design-issues.json"
          }
        ]
      },
      "decision": {
        "count": 4,
        "documents": [
          {
            "path": "02-architecture/architecture-decisions-details.json",
            "title": "02-architecture/architecture-decisions-details.json"
          },
          {
            "path": "02-architecture/architecture-decisions.json",
            "title": "02-architecture/architecture-decisions.json"
          },
          {
            "path": "02-architecture/consolidated-architecture.json",
            "title": "02-architecture/consolidated-architecture.json"
          },
          {
            "path": "06-releases/v2-design-decisions.json",
            "title": "06-releases/v2-design-decisions.json"
          }
        ]
      },
      "refactoring": {
        "count": 9,
        "documents": [
          {
            "path": "02-architecture/global-memory-bank-cleanup-implementation-plan.json",
            "title": "02-architecture/global-memory-bank-cleanup-implementation-plan.json"
          },
          {
            "path": "02-architecture/global-memory-bank-cleanup-strategy.json",
            "title": "02-architecture/global-memory-bank-cleanup-strategy.json"
          },
          {
            "path": "09-refactoring/README.json",
            "title": "09-refactoring/README.json"
          },
          {
            "path": "09-refactoring/json-global-design-issues.json",
            "title": "09-refactoring/json-global-design-issues.json"
          },
          {
            "path": "meta/global-memory-bank-index-analysis.json",
            "title": "meta/global-memory-bank-index-analysis.json"
          },
          {
            "path": "meta/global-memory-bank-indexing-mechanism.json",
            "title": "meta/global-memory-bank-indexing-mechanism.json"
          },
          {
            "path": "meta/redundant-files-removal-plan.json",
            "title": "meta/redundant-files-removal-plan.json"
          },
          {
            "path": "meta/reorganization-plan.json",
            "title": "meta/reorganization-plan.json"
          },
          {
            "path": "meta/reorganization-summary.json",
            "title": "meta/reorganization-summary.json"
          }
        ]
      },
      "memory-bank": {
        "count": 19,
        "documents": [
          {
            "path": "02-architecture/global-memory-bank-cleanup-implementation-plan.json",
            "title": "02-architecture/global-memory-bank-cleanup-implementation-plan.json"
          },
          {
            "path": "02-architecture/global-memory-bank-cleanup-strategy.json",
            "title": "02-architecture/global-memory-bank-cleanup-strategy.json"
          },
          {
            "path": "02-architecture/global-memory-bank-organized-analysis.json",
            "title": "02-architecture/global-memory-bank-organized-analysis.json"
          },
          {
            "path": "07-infrastructure/ci-cd/memory-bank-errors.json",
            "title": "07-infrastructure/ci-cd/memory-bank-errors.json"
          },
          {
            "path": "09-refactoring/analysis/global-memory-bank-analysis-raw.json",
            "title": "09-refactoring/analysis/global-memory-bank-analysis-raw.json"
          },
          {
            "path": "09-refactoring/json-global-design-issues.json",
            "title": "09-refactoring/json-global-design-issues.json"
          },
          {
            "path": "auto-initialization-fix.json",
            "title": "auto-initialization-fix.json"
          },
          {
            "path": "auto-initialization-test.json",
            "title": "auto-initialization-test.json"
          },
          {
            "path": "initialization-behavior.json",
            "title": "initialization-behavior.json"
          },
          {
            "path": "meta/consolidated-memory-bank-meta.json",
            "title": "meta/consolidated-memory-bank-meta.json"
          },
          {
            "path": "meta/global-memory-bank-index-analysis.json",
            "title": "meta/global-memory-bank-index-analysis.json"
          },
          {
            "path": "meta/global-memory-bank-indexing-mechanism.json",
            "title": "meta/global-memory-bank-indexing-mechanism.json"
          },
          {
            "path": "meta/global-memory-bank-navigation.json",
            "title": "meta/global-memory-bank-navigation.json"
          },
          {
            "path": "meta/global-memory-bank-reference.json",
            "title": "meta/global-memory-bank-reference.json"
          },
          {
            "path": "meta/redundant-files-removal-plan.json",
            "title": "meta/redundant-files-removal-plan.json"
          },
          {
            "path": "meta/reorganization-plan.json",
            "title": "meta/reorganization-plan.json"
          },
          {
            "path": "meta/reorganization-summary.json",
            "title": "meta/reorganization-summary.json"
          },
          {
            "path": "tags/tag_categorization.json",
            "title": "tags/tag_categorization.json"
          },
          {
            "path": "tags/tag_index_update_plan.json",
            "title": "tags/tag_index_update_plan.json"
          }
        ]
      },
      "plan": {
        "count": 6,
        "documents": [
          {
            "path": "02-architecture/global-memory-bank-cleanup-implementation-plan.json",
            "title": "02-architecture/global-memory-bank-cleanup-implementation-plan.json"
          },
          {
            "path": "02-architecture/global-memory-bank-cleanup-strategy.json",
            "title": "02-architecture/global-memory-bank-cleanup-strategy.json"
          },
          {
            "path": "06-releases/v2-implementation-plan.json",
            "title": "06-releases/v2-implementation-plan.json"
          },
          {
            "path": "meta/redundant-files-removal-plan.json",
            "title": "meta/redundant-files-removal-plan.json"
          },
          {
            "path": "meta/reorganization-plan.json",
            "title": "meta/reorganization-plan.json"
          },
          {
            "path": "tags/tag_index_update_plan.json",
            "title": "tags/tag_index_update_plan.json"
          }
        ]
      },
      "meta": {
        "count": 16,
        "documents": [
          {
            "path": "02-architecture/global-memory-bank-cleanup-implementation-plan.json",
            "title": "02-architecture/global-memory-bank-cleanup-implementation-plan.json"
          },
          {
            "path": "02-architecture/global-memory-bank-cleanup-strategy.json",
            "title": "02-architecture/global-memory-bank-cleanup-strategy.json"
          },
          {
            "path": "02-architecture/global-memory-bank-organized-analysis.json",
            "title": "02-architecture/global-memory-bank-organized-analysis.json"
          },
          {
            "path": "09-refactoring/analysis/global-memory-bank-analysis-raw.json",
            "title": "09-refactoring/analysis/global-memory-bank-analysis-raw.json"
          },
          {
            "path": "core/navigation.json",
            "title": "core/navigation.json"
          },
          {
            "path": "meta/README.json",
            "title": "meta/README.json"
          },
          {
            "path": "meta/consolidated-memory-bank-meta.json",
            "title": "meta/consolidated-memory-bank-meta.json"
          },
          {
            "path": "meta/document-type-standards.json",
            "title": "meta/document-type-standards.json"
          },
          {
            "path": "meta/global-memory-bank-navigation.json",
            "title": "meta/global-memory-bank-navigation.json"
          },
          {
            "path": "meta/redundant-files-removal-plan.json",
            "title": "meta/redundant-files-removal-plan.json"
          },
          {
            "path": "meta/reorganization-plan.json",
            "title": "meta/reorganization-plan.json"
          },
          {
            "path": "meta/reorganization-summary.json",
            "title": "meta/reorganization-summary.json"
          },
          {
            "path": "tags/README.json",
            "title": "tags/README.json"
          },
          {
            "path": "tags/index.json",
            "title": "tags/index.json"
          },
          {
            "path": "tags/tag_categorization.json",
            "title": "tags/tag_categorization.json"
          },
          {
            "path": "tags/tag_index_update_plan.json",
            "title": "tags/tag_index_update_plan.json"
          }
        ]
      },
      "organization": {
        "count": 3,
        "documents": [
          {
            "path": "02-architecture/global-memory-bank-cleanup-implementation-plan.json",
            "title": "02-architecture/global-memory-bank-cleanup-implementation-plan.json"
          },
          {
            "path": "02-architecture/global-memory-bank-cleanup-strategy.json",
            "title": "02-architecture/global-memory-bank-cleanup-strategy.json"
          },
          {
            "path": "02-architecture/global-memory-bank-organized-analysis.json",
            "title": "02-architecture/global-memory-bank-organized-analysis.json"
          }
        ]
      },
      "analysis": {
        "count": 5,
        "documents": [
          {
            "path": "02-architecture/global-memory-bank-organized-analysis.json",
            "title": "02-architecture/global-memory-bank-organized-analysis.json"
          },
          {
            "path": "09-refactoring/analysis/global-memory-bank-analysis-raw.json",
            "title": "09-refactoring/analysis/global-memory-bank-analysis-raw.json"
          },
          {
            "path": "meta/consolidated-memory-bank-meta.json",
            "title": "meta/consolidated-memory-bank-meta.json"
          },
          {
            "path": "meta/global-memory-bank-index-analysis.json",
            "title": "meta/global-memory-bank-index-analysis.json"
          },
          {
            "path": "meta/global-memory-bank-indexing-mechanism.json",
            "title": "meta/global-memory-bank-indexing-mechanism.json"
          }
        ]
      },
      "implementation": {
        "count": 5,
        "documents": [
          {
            "path": "03-implementation/README.json",
            "title": "03-implementation/README.json"
          },
          {
            "path": "03-implementation/read-context-command-implementation.json",
            "title": "03-implementation/read-context-command-implementation.json"
          },
          {
            "path": "05-testing/e2e-test-implementation.json",
            "title": "05-testing/e2e-test-implementation.json"
          },
          {
            "path": "06-releases/consolidated-v2-release.json",
            "title": "06-releases/consolidated-v2-release.json"
          },
          {
            "path": "06-releases/v2-implementation-plan.json",
            "title": "06-releases/v2-implementation-plan.json"
          }
        ]
      },
      "api": {
        "count": 1,
        "documents": [
          {
            "path": "03-implementation/api-reference.json",
            "title": "03-implementation/api-reference.json"
          }
        ]
      },
      "reference": {
        "count": 6,
        "documents": [
          {
            "path": "03-implementation/api-reference.json",
            "title": "03-implementation/api-reference.json"
          },
          {
            "path": "03-implementation/cli-commands.json",
            "title": "03-implementation/cli-commands.json"
          },
          {
            "path": "meta/consolidated-memory-bank-meta.json",
            "title": "meta/consolidated-memory-bank-meta.json"
          },
          {
            "path": "meta/document-type-standards.json",
            "title": "meta/document-type-standards.json"
          },
          {
            "path": "meta/global-memory-bank-reference.json",
            "title": "meta/global-memory-bank-reference.json"
          },
          {
            "path": "tags/tag_categorization.json",
            "title": "tags/tag_categorization.json"
          }
        ]
      },
      "cli": {
        "count": 2,
        "documents": [
          {
            "path": "03-implementation/cli-commands.json",
            "title": "03-implementation/cli-commands.json"
          },
          {
            "path": "05-testing/e2e-test-implementation.json",
            "title": "05-testing/e2e-test-implementation.json"
          }
        ]
      },
      "mcp": {
        "count": 2,
        "documents": [
          {
            "path": "03-implementation/read-context-command-design.json",
            "title": "03-implementation/read-context-command-design.json"
          },
          {
            "path": "03-implementation/read-context-command-implementation.json",
            "title": "03-implementation/read-context-command-implementation.json"
          }
        ]
      },
      "command": {
        "count": 2,
        "documents": [
          {
            "path": "03-implementation/read-context-command-design.json",
            "title": "03-implementation/read-context-command-design.json"
          },
          {
            "path": "03-implementation/read-context-command-implementation.json",
            "title": "03-implementation/read-context-command-implementation.json"
          }
        ]
      },
      "context": {
        "count": 2,
        "documents": [
          {
            "path": "03-implementation/read-context-command-design.json",
            "title": "03-implementation/read-context-command-design.json"
          },
          {
            "path": "03-implementation/read-context-command-implementation.json",
            "title": "03-implementation/read-context-command-implementation.json"
          }
        ]
      },
      "migration": {
        "count": 2,
        "documents": [
          {
            "path": "04-guides/migration-guide.json",
            "title": "04-guides/migration-guide.json"
          },
          {
            "path": "04-guides/migration-policy.json",
            "title": "04-guides/migration-policy.json"
          }
        ]
      },
      "markdown": {
        "count": 2,
        "documents": [
          {
            "path": "04-guides/migration-guide.json",
            "title": "04-guides/migration-guide.json"
          },
          {
            "path": "04-guides/migration-policy.json",
            "title": "04-guides/migration-policy.json"
          }
        ]
      },
      "policy": {
        "count": 1,
        "documents": [
          {
            "path": "04-guides/migration-policy.json",
            "title": "04-guides/migration-policy.json"
          }
        ]
      },
      "testing": {
        "count": 6,
        "documents": [
          {
            "path": "05-testing/README.json",
            "title": "05-testing/README.json"
          },
          {
            "path": "05-testing/consolidated-test-strategy.json",
            "title": "05-testing/consolidated-test-strategy.json"
          },
          {
            "path": "05-testing/e2e-test-implementation.json",
            "title": "05-testing/e2e-test-implementation.json"
          },
          {
            "path": "05-testing/e2e-to-integration-test-approach.json",
            "title": "05-testing/e2e-to-integration-test-approach.json"
          },
          {
            "path": "05-testing/integration-test-details.json",
            "title": "05-testing/integration-test-details.json"
          },
          {
            "path": "05-testing/tag-search-system-test-plan.json",
            "title": "05-testing/tag-search-system-test-plan.json"
          }
        ]
      },
      "e2e": {
        "count": 2,
        "documents": [
          {
            "path": "05-testing/consolidated-test-strategy.json",
            "title": "05-testing/consolidated-test-strategy.json"
          },
          {
            "path": "05-testing/e2e-test-implementation.json",
            "title": "05-testing/e2e-test-implementation.json"
          }
        ]
      },
      "integration-test": {
        "count": 4,
        "documents": [
          {
            "path": "05-testing/consolidated-test-strategy.json",
            "title": "05-testing/consolidated-test-strategy.json"
          },
          {
            "path": "05-testing/e2e-to-integration-test-approach.json",
            "title": "05-testing/e2e-to-integration-test-approach.json"
          },
          {
            "path": "05-testing/integration-test-details.json",
            "title": "05-testing/integration-test-details.json"
          },
          {
            "path": "09-refactoring/json-global-design-issues.json",
            "title": "09-refactoring/json-global-design-issues.json"
          }
        ]
      },
      "tdd": {
        "count": 2,
        "documents": [
          {
            "path": "05-testing/consolidated-test-strategy.json",
            "title": "05-testing/consolidated-test-strategy.json"
          },
          {
            "path": "05-testing/integration-test-details.json",
            "title": "05-testing/integration-test-details.json"
          }
        ]
      },
      "qa": {
        "count": 2,
        "documents": [
          {
            "path": "05-testing/consolidated-test-strategy.json",
            "title": "05-testing/consolidated-test-strategy.json"
          },
          {
            "path": "05-testing/integration-test-details.json",
            "title": "05-testing/integration-test-details.json"
          }
        ]
      },
      "controller": {
        "count": 1,
        "documents": [
          {
            "path": "05-testing/integration-test-details.json",
            "title": "05-testing/integration-test-details.json"
          }
        ]
      },
      "tag-system": {
        "count": 1,
        "documents": [
          {
            "path": "05-testing/tag-search-system-test-plan.json",
            "title": "05-testing/tag-search-system-test-plan.json"
          }
        ]
      },
      "search": {
        "count": 1,
        "documents": [
          {
            "path": "05-testing/tag-search-system-test-plan.json",
            "title": "05-testing/tag-search-system-test-plan.json"
          }
        ]
      },
      "index": {
        "count": 7,
        "documents": [
          {
            "path": "05-testing/tag-search-system-test-plan.json",
            "title": "05-testing/tag-search-system-test-plan.json"
          },
          {
            "path": "meta/consolidated-memory-bank-meta.json",
            "title": "meta/consolidated-memory-bank-meta.json"
          },
          {
            "path": "meta/global-memory-bank-indexing-mechanism.json",
            "title": "meta/global-memory-bank-indexing-mechanism.json"
          },
          {
            "path": "tags/README.json",
            "title": "tags/README.json"
          },
          {
            "path": "tags/index.json",
            "title": "tags/index.json"
          },
          {
            "path": "tags/tag_categorization.json",
            "title": "tags/tag_categorization.json"
          },
          {
            "path": "tags/tag_index_update_plan.json",
            "title": "tags/tag_index_update_plan.json"
          }
        ]
      },
      "implementation-plan": {
        "count": 1,
        "documents": [
          {
            "path": "05-testing/tag-search-system-test-plan.json",
            "title": "05-testing/tag-search-system-test-plan.json"
          }
        ]
      },
      "release": {
        "count": 4,
        "documents": [
          {
            "path": "06-releases/README.json",
            "title": "06-releases/README.json"
          },
          {
            "path": "06-releases/consolidated-v2-release.json",
            "title": "06-releases/consolidated-v2-release.json"
          },
          {
            "path": "06-releases/release-v2.0.0.json",
            "title": "06-releases/release-v2.0.0.json"
          },
          {
            "path": "06-releases/v2.1.0-release-plan.json",
            "title": "06-releases/v2.1.0-release-plan.json"
          }
        ]
      },
      "version": {
        "count": 1,
        "documents": [
          {
            "path": "06-releases/README.json",
            "title": "06-releases/README.json"
          }
        ]
      },
      "planning": {
        "count": 2,
        "documents": [
          {
            "path": "06-releases/consolidated-v2-release.json",
            "title": "06-releases/consolidated-v2-release.json"
          },
          {
            "path": "06-releases/v2.1.0-release-plan.json",
            "title": "06-releases/v2.1.0-release-plan.json"
          }
        ]
      },
      "changelog": {
        "count": 3,
        "documents": [
          {
            "path": "06-releases/consolidated-v2-release.json",
            "title": "06-releases/consolidated-v2-release.json"
          },
          {
            "path": "06-releases/release-v2.0.0.json",
            "title": "06-releases/release-v2.0.0.json"
          },
          {
            "path": "meta/reorganization-summary.json",
            "title": "meta/reorganization-summary.json"
          }
        ]
      },
      "pr": {
        "count": 1,
        "documents": [
          {
            "path": "06-releases/release-v2.0.0.json",
            "title": "06-releases/release-v2.0.0.json"
          }
        ]
      },
      "v2-1-0": {
        "count": 1,
        "documents": [
          {
            "path": "06-releases/v2.1.0-release-plan.json",
            "title": "06-releases/v2.1.0-release-plan.json"
          }
        ]
      },
      "json-migration": {
        "count": 1,
        "documents": [
          {
            "path": "06-releases/v2.1.0-release-plan.json",
            "title": "06-releases/v2.1.0-release-plan.json"
          }
        ]
      },
      "operations": {
        "count": 1,
        "documents": [
          {
            "path": "07-infrastructure/README.json",
            "title": "07-infrastructure/README.json"
          }
        ]
      },
      "troubleshooting": {
        "count": 1,
        "documents": [
          {
            "path": "07-infrastructure/ci-cd/memory-bank-errors.json",
            "title": "07-infrastructure/ci-cd/memory-bank-errors.json"
          }
        ]
      },
      "ci-cd": {
        "count": 1,
        "documents": [
          {
            "path": "07-infrastructure/ci-cd/workflows.json",
            "title": "07-infrastructure/ci-cd/workflows.json"
          }
        ]
      },
      "i18n": {
        "count": 6,
        "documents": [
          {
            "path": "08-i18n/README.json",
            "title": "08-i18n/README.json"
          },
          {
            "path": "08-i18n/template-system-json-i18n-design.json",
            "title": "08-i18n/template-system-json-i18n-design.json"
          },
          {
            "path": "08-i18n/template-system-usage.json",
            "title": "08-i18n/template-system-usage.json"
          },
          {
            "path": "08-i18n/template-system.json",
            "title": "08-i18n/template-system.json"
          },
          {
            "path": "template-system-usage.json",
            "title": "template-system-usage.json"
          },
          {
            "path": "template-system.json",
            "title": "template-system.json"
          }
        ]
      },
      "l10n": {
        "count": 2,
        "documents": [
          {
            "path": "08-i18n/README.json",
            "title": "08-i18n/README.json"
          },
          {
            "path": "08-i18n/template-system-json-i18n-design.json",
            "title": "08-i18n/template-system-json-i18n-design.json"
          }
        ]
      },
      "template": {
        "count": 3,
        "documents": [
          {
            "path": "08-i18n/template-system-json-i18n-design.json",
            "title": "08-i18n/template-system-json-i18n-design.json"
          },
          {
            "path": "08-i18n/template-system-usage.json",
            "title": "08-i18n/template-system-usage.json"
          },
          {
            "path": "08-i18n/template-system.json",
            "title": "08-i18n/template-system.json"
          }
        ]
      },
      "internationalization": {
        "count": 2,
        "documents": [
          {
            "path": "08-i18n/template-system-usage.json",
            "title": "08-i18n/template-system-usage.json"
          },
          {
            "path": "08-i18n/template-system.json",
            "title": "08-i18n/template-system.json"
          }
        ]
      },
      "tech-debt": {
        "count": 4,
        "documents": [
          {
            "path": "09-refactoring/README.json",
            "title": "09-refactoring/README.json"
          },
          {
            "path": "09-refactoring/json-global-design-issues.json",
            "title": "09-refactoring/json-global-design-issues.json"
          },
          {
            "path": "meta/global-memory-bank-index-analysis.json",
            "title": "meta/global-memory-bank-index-analysis.json"
          },
          {
            "path": "meta/global-memory-bank-indexing-mechanism.json",
            "title": "meta/global-memory-bank-indexing-mechanism.json"
          }
        ]
      },
      "raw-data": {
        "count": 1,
        "documents": [
          {
            "path": "09-refactoring/analysis/global-memory-bank-analysis-raw.json",
            "title": "09-refactoring/analysis/global-memory-bank-analysis-raw.json"
          }
        ]
      },
      "fix": {
        "count": 1,
        "documents": [
          {
            "path": "auto-initialization-fix.json",
            "title": "auto-initialization-fix.json"
          }
        ]
      },
      "auto-initialization": {
        "count": 2,
        "documents": [
          {
            "path": "auto-initialization-fix.json",
            "title": "auto-initialization-fix.json"
          },
          {
            "path": "auto-initialization-test.json",
            "title": "auto-initialization-test.json"
          }
        ]
      },
      "test": {
        "count": 1,
        "documents": [
          {
            "path": "auto-initialization-test.json",
            "title": "auto-initialization-test.json"
          }
        ]
      },
      "system-design": {
        "count": 1,
        "documents": [
          {
            "path": "core/architecture.json",
            "title": "core/architecture.json"
          }
        ]
      },
      "core": {
        "count": 7,
        "documents": [
          {
            "path": "core/architecture.json",
            "title": "core/architecture.json"
          },
          {
            "path": "core/coding-standards.json",
            "title": "core/coding-standards.json"
          },
          {
            "path": "core/domain-models.json",
            "title": "core/domain-models.json"
          },
          {
            "path": "core/glossary.json",
            "title": "core/glossary.json"
          },
          {
            "path": "core/navigation.json",
            "title": "core/navigation.json"
          },
          {
            "path": "core/tech-stack.json",
            "title": "core/tech-stack.json"
          },
          {
            "path": "core/user-guide.json",
            "title": "core/user-guide.json"
          }
        ]
      },
      "standards": {
        "count": 2,
        "documents": [
          {
            "path": "core/coding-standards.json",
            "title": "core/coding-standards.json"
          },
          {
            "path": "meta/document-type-standards.json",
            "title": "meta/document-type-standards.json"
          }
        ]
      },
      "navigation": {
        "count": 3,
        "documents": [
          {
            "path": "core/navigation.json",
            "title": "core/navigation.json"
          },
          {
            "path": "meta/consolidated-memory-bank-meta.json",
            "title": "meta/consolidated-memory-bank-meta.json"
          },
          {
            "path": "meta/global-memory-bank-navigation.json",
            "title": "meta/global-memory-bank-navigation.json"
          }
        ]
      },
      "initialization": {
        "count": 1,
        "documents": [
          {
            "path": "initialization-behavior.json",
            "title": "initialization-behavior.json"
          }
        ]
      },
      "behavior": {
        "count": 1,
        "documents": [
          {
            "path": "initialization-behavior.json",
            "title": "initialization-behavior.json"
          }
        ]
      },
      "tag": {
        "count": 5,
        "documents": [
          {
            "path": "meta/consolidated-memory-bank-meta.json",
            "title": "meta/consolidated-memory-bank-meta.json"
          },
          {
            "path": "meta/global-memory-bank-indexing-mechanism.json",
            "title": "meta/global-memory-bank-indexing-mechanism.json"
          },
          {
            "path": "tags/README.json",
            "title": "tags/README.json"
          },
          {
            "path": "tags/tag_categorization.json",
            "title": "tags/tag_categorization.json"
          },
          {
            "path": "tags/tag_index_update_plan.json",
            "title": "tags/tag_index_update_plan.json"
          }
        ]
      },
      "templates": {
        "count": 2,
        "documents": [
          {
            "path": "template-system-usage.json",
            "title": "template-system-usage.json"
          },
          {
            "path": "template-system.json",
            "title": "template-system.json"
          }
        ]
      },
      "usage": {
        "count": 1,
        "documents": [
          {
            "path": "template-system-usage.json",
            "title": "template-system-usage.json"
          }
        ]
      }
    }
  }
}<|MERGE_RESOLUTION|>--- conflicted
+++ resolved
@@ -9,13 +9,8 @@
       "index",
       "meta"
     ],
-<<<<<<< HEAD
     "lastModified": "2025-03-27T12:49:15.369Z",
     "createdAt": "2025-03-27T12:49:15.369Z",
-=======
-    "lastModified": "2025-03-26T03:32:43.896Z",
-    "createdAt": "2025-03-26T03:32:43.896Z",
->>>>>>> fed48453
     "version": 1
   },
   "content": {

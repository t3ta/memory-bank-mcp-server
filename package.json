{
<<<<<<< HEAD
  "name": "memory-bank",
  "version": "2.2.1",
  "private": true,
=======
  "name": "memory-bank-mcp-server",
  "version": "2.2.2",
>>>>>>> e30f7cd5
  "type": "module",
  "workspaces": [
    "packages/*"
  ],
  "description": "MCP server for managing project documentation and context across sessions",
  "main": "dist/index.js",
  "bin": {
    "memory-bank-mcp-server": "./dist/index.js"
  },
  "files": [
    "dist",
    "README.md",
    "LICENSE"
  ],
  "scripts": {
    "prepare": "husky",
    "build": "tsc -b",
    "build:mcp": "yarn workspace @memory-bank/mcp build",
    "build:schemas": "yarn workspace @memory-bank/schemas build",
    "copy-assets": "node scripts/copy-assets.js",
    "clean": "yarn workspaces run clean",
    "clean:temp": "node tests/utils/clean-temp.js",
    "start": "yarn workspace @memory-bank/mcp start",
    "dev": "yarn workspace @memory-bank/mcp dev",
    "lint": "eslint . --ext .ts --max-warnings 1000 || true",
    "lint:fix": "eslint . --ext .ts --fix",
    "format": "prettier --write 'packages/*/src/**/*.ts'",
    "test": "yarn workspaces run test",
    "test:mcp": "yarn workspace @memory-bank/mcp test",
    "test:schemas": "yarn workspace @memory-bank/schemas test",
    "test:watch": "yarn workspace @memory-bank/mcp test:watch",
    "test:coverage": "yarn workspaces run test:coverage",
    "test:integration": "yarn workspace @memory-bank/mcp test:integration",
    "test:list-failures": "NODE_OPTIONS='--experimental-vm-modules --no-warnings' jest --no-coverage --json --testLocationInResults --silent --testMatch='**/tests/**/*.test.ts' --testPathIgnorePatterns='tests/e2e' 2>/dev/null | jq -r '[.testResults[] | select(.status == \"failed\") | .name] | .[]' | sed 's#.*/tests/##' | sort",
    "prepublishOnly": "yarn build"
  },
  "keywords": [
    "mcp",
    "memory-bank",
    "documentation",
    "project-management",
    "claude",
    "anthropic"
  ],
  "author": "",
  "license": "MIT",
  "dependencies": {
    "@modelcontextprotocol/sdk": "^0.5.0",
    "fast-json-patch": "^3.1.1",
    "uuid": "^11.1.0",
    "zod": "^3.24.2"
  },
  "devDependencies": {
    "@eslint/js": "^9.22.0",
    "@types/jest": "^29.5.0",
    "@types/node": "^22.13.10",
    "@types/uuid": "^9.0.8",
    "@typescript-eslint/eslint-plugin": "^8.27.0",
    "@typescript-eslint/parser": "^8.27.0",
    "eslint": "^9.22.0",
    "eslint-plugin-import": "^2.31.0",
    "eslint-plugin-prettier": "^5.2.3",
    "eslint-plugin-unused-imports": "^4.1.4",
    "globals": "^16.0.0",
    "husky": "^9.1.7",
    "jest": "^29.7.0",
    "lint-staged": "^15.5.0",
    "prettier": "^3.5.3",
    "ts-jest": "^29.1.0",
    "ts-mockito": "^2.6.1",
    "ts-node": "^10.9.1",
    "ts-prune": "^0.10.3",
    "typescript": "^5.8.2",
    "typescript-eslint": "^8.26.1"
  },
  "resolutions": {
    "@memory-bank/schemas": "1.0.0"
  },
  "engines": {
    "node": "^18.18.0 || ^20.9.0 || >=21.1.0"
  },
  "repository": {
    "type": "git",
    "url": "git+https://github.com/t3ta/memory-bank-mcp-server.git"
  },
  "bugs": {
    "url": "https://github.com/t3ta/memory-bank-mcp-server/issues"
  },
  "homepage": "https://github.com/t3ta/memory-bank-mcp-server#readme",
  "packageManager": "yarn@1.22.22+sha512.a6b2f7906b721bba3d67d4aff083df04dad64c399707841b7acf00f6b133b7ac24255f2652fa22ae3534329dc6180534e98d17432037ff6fd140556e2bb3137e",
  "lint-staged": {
    "*.ts": [
      "eslint --fix",
      "prettier --write",
      "tsc --noEmit",
      "jest --bail --findRelatedTests"
    ]
  }
}<|MERGE_RESOLUTION|>--- conflicted
+++ resolved
@@ -1,16 +1,11 @@
 {
-<<<<<<< HEAD
   "name": "memory-bank",
-  "version": "2.2.1",
-  "private": true,
-=======
-  "name": "memory-bank-mcp-server",
-  "version": "2.2.2",
->>>>>>> e30f7cd5
+  "version": "2.3.0",
   "type": "module",
   "workspaces": [
     "packages/*"
   ],
+  "private": true,
   "description": "MCP server for managing project documentation and context across sessions",
   "main": "dist/index.js",
   "bin": {
@@ -40,7 +35,6 @@
     "test:watch": "yarn workspace @memory-bank/mcp test:watch",
     "test:coverage": "yarn workspaces run test:coverage",
     "test:integration": "yarn workspace @memory-bank/mcp test:integration",
-    "test:list-failures": "NODE_OPTIONS='--experimental-vm-modules --no-warnings' jest --no-coverage --json --testLocationInResults --silent --testMatch='**/tests/**/*.test.ts' --testPathIgnorePatterns='tests/e2e' 2>/dev/null | jq -r '[.testResults[] | select(.status == \"failed\") | .name] | .[]' | sed 's#.*/tests/##' | sort",
     "prepublishOnly": "yarn build"
   },
   "keywords": [
@@ -99,8 +93,6 @@
   "packageManager": "yarn@1.22.22+sha512.a6b2f7906b721bba3d67d4aff083df04dad64c399707841b7acf00f6b133b7ac24255f2652fa22ae3534329dc6180534e98d17432037ff6fd140556e2bb3137e",
   "lint-staged": {
     "*.ts": [
-      "eslint --fix",
-      "prettier --write",
       "tsc --noEmit",
       "jest --bail --findRelatedTests"
     ]

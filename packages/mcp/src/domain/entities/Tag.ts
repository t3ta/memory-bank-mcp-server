--- conflicted
+++ resolved
@@ -49,21 +49,6 @@
    * @param other Another Tag instance
    * @returns boolean indicating equality
    */
-<<<<<<< HEAD
-  public equals(other: Tag | null | undefined): boolean { // other が null/undefined の可能性を考慮
-    // ★★★ null/undefined チェックを追加 ★★★
-    if (!other) {
-      return false;
-    }
-    // logger.debug を安全な場所に移動
-    logger.debug('Comparing tags:', {
-      thisTag: this._value,
-      otherTag: other._value, // null チェック後なので安全
-      isEqual: this._value === other._value
-    });
-    return this._value === other._value; // 正しい return 文
-  } // 正しい閉じ括弧
-=======
   public equals(other: Tag | null | undefined): boolean {
     // Check if other is a valid Tag instance
     if (!(other instanceof Tag)) {
@@ -76,7 +61,6 @@
     // });
     return this._value === other._value;
   }
->>>>>>> 248169fd
 
   /**
    * Convert to string

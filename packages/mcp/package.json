--- conflicted
+++ resolved
@@ -19,20 +19,11 @@
     "clean": "rm -rf dist",
     "dev": "ts-node-dev --respawn --transpile-only src/index.ts",
     "start": "node dist/index.js",
-<<<<<<< HEAD
-    "test:unit": "NODE_OPTIONS='--experimental-vm-modules --no-warnings' jest --config jest.config.js",
-    "test:integration": "NODE_OPTIONS='--experimental-vm-modules --no-warnings' jest --runInBand --detectOpenHandles --forceExit --config tests/integration/jest.config.ts",
-    "test:e2e": "NODE_OPTIONS='--experimental-vm-modules --no-warnings' jest --config tests/e2e/jest.config.ts",
-    "test": "yarn test:unit && yarn test:integration && yarn test:e2e",
-    "test:watch": "NODE_OPTIONS='--experimental-vm-modules' jest --config jest.config.js --watch",
-    "test:coverage": "NODE_OPTIONS='--experimental-vm-modules' jest --config jest.config.js --coverage",
-=======
     "test:unit": "vitest run",
     "test:integration": "vitest run -c tests/integration/vitest.config.ts",
     "test": "vitest run && vitest run -c tests/integration/vitest.config.ts",
     "test:watch": "vitest",
     "test:coverage": "vitest run --coverage",
->>>>>>> dd411145
     "lint": "eslint . --ext .ts",
     "lint:fix": "eslint . --ext .ts --fix",
     "format": "prettier --write 'src/**/*.ts'"

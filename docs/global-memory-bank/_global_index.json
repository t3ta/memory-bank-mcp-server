{
  "schema": "tag_index_v1",
  "metadata": {
<<<<<<< HEAD
    "updatedAt": "2025-03-21T19:32:50.338Z",
    "documentCount": 70,
=======
    "updatedAt": "2025-03-21T16:28:22.287Z",
    "documentCount": 79,
>>>>>>> 2d4e2572
    "fullRebuild": true,
    "context": "global"
  },
  "index": {
    "project": [
      "01-project/README.json",
      "01-project/project-overview.json"
    ],
    "documentation": [
      "01-project/README.json",
      "02-architecture/README.json",
      "03-implementation/README.json",
      "04-guides/README.json",
      "04-guides/user-guide.json",
      "05-testing/README.json",
      "06-releases/README.json",
      "07-infrastructure/README.json",
      "08-i18n/README.json",
      "09-refactoring/README.json",
<<<<<<< HEAD
=======
      "core/user-guide.json",
>>>>>>> 2d4e2572
      "meta/README.json",
      "meta/consolidated-memory-bank-meta.json",
      "meta/document-type-standards.json",
      "meta/global-memory-bank-reference.json",
<<<<<<< HEAD
      "tags/README.json"
=======
      "tags/README.json",
      "user-guide.json"
>>>>>>> 2d4e2572
    ],
    "guide": [
      "01-project/README.json",
      "02-architecture/README.json",
      "03-implementation/README.json",
      "04-guides/README.json",
<<<<<<< HEAD
      "04-guides/migration-guide.json",
=======
>>>>>>> 2d4e2572
      "04-guides/user-guide.json",
      "05-testing/README.json",
      "06-releases/README.json",
      "07-infrastructure/README.json",
      "08-i18n/README.json",
      "09-refactoring/README.json",
<<<<<<< HEAD
=======
      "core/navigation.json",
      "core/user-guide.json",
>>>>>>> 2d4e2572
      "meta/README.json",
      "meta/consolidated-memory-bank-meta.json",
      "meta/global-memory-bank-navigation.json",
      "meta/global-memory-bank-reference.json",
<<<<<<< HEAD
      "tags/README.json"
    ],
    "best-practices": [
      "01-project/coding-standards.json"
    ],
    "typescript": [
      "01-project/coding-standards.json"
    ],
    "clean-code": [
      "01-project/coding-standards.json"
    ],
    "domain": [
      "01-project/domain-models.json"
    ],
    "models": [
      "01-project/domain-models.json"
=======
      "tags/README.json",
      "user-guide.json"
    ],
    "best-practices": [
      "01-project/coding-standards.json",
      "coding-standards.json",
      "core/coding-standards.json"
    ],
    "typescript": [
      "01-project/coding-standards.json",
      "core/coding-standards.json"
    ],
    "clean-code": [
      "01-project/coding-standards.json",
      "core/coding-standards.json"
    ],
    "domain": [
      "01-project/domain-models.json",
      "core/domain-models.json",
      "domain-models.json"
    ],
    "models": [
      "01-project/domain-models.json",
      "core/domain-models.json",
      "domain-models.json"
>>>>>>> 2d4e2572
    ],
    "architecture": [
      "01-project/domain-models.json",
      "02-architecture/README.json",
      "02-architecture/architecture-decisions-details.json",
      "02-architecture/architecture-decisions.json",
      "02-architecture/architecture.json",
      "02-architecture/consolidated-architecture.json",
      "02-architecture/json-based-architecture-details.json",
      "02-architecture/json-based-architecture.json",
      "05-testing/e2e-to-integration-test-approach.json",
<<<<<<< HEAD
      "06-releases/v2-design-decisions.json"
=======
      "06-releases/v2-design-decisions.json",
      "architecture.json",
      "core/architecture.json",
      "core/domain-models.json",
      "domain-models.json"
>>>>>>> 2d4e2572
    ],
    "json": [
      "01-project/domain-models.json",
      "02-architecture/architecture-decisions-details.json",
      "02-architecture/architecture-decisions.json",
      "02-architecture/consolidated-architecture.json",
      "02-architecture/json-based-architecture-details.json",
      "02-architecture/json-based-architecture.json",
<<<<<<< HEAD
      "04-guides/migration-guide.json",
      "04-guides/migration-policy.json",
      "06-releases/v2-implementation-plan.json",
      "08-i18n/template-system-json-i18n-design.json"
    ],
    "document-model": [
      "01-project/domain-models.json"
    ],
    "glossary": [
      "01-project/glossary.json"
    ],
    "terminology": [
      "01-project/glossary.json"
    ],
    "definitions": [
      "01-project/glossary.json"
=======
      "04-guides/migration-policy.json",
      "06-releases/v2-implementation-plan.json",
      "08-i18n/template-system-json-i18n-design.json",
      "core/domain-models.json"
    ],
    "document-model": [
      "01-project/domain-models.json",
      "core/domain-models.json"
    ],
    "glossary": [
      "01-project/glossary.json",
      "core/glossary.json",
      "glossary.json"
    ],
    "terminology": [
      "01-project/glossary.json",
      "core/glossary.json",
      "glossary.json"
    ],
    "definitions": [
      "01-project/glossary.json",
      "core/glossary.json"
>>>>>>> 2d4e2572
    ],
    "overview": [
      "01-project/project-overview.json"
    ],
    "v2": [
      "01-project/project-overview.json",
      "02-architecture/architecture-decisions-details.json",
      "02-architecture/architecture-decisions.json",
      "02-architecture/consolidated-architecture.json",
      "02-architecture/json-based-architecture-details.json",
      "02-architecture/json-based-architecture.json",
      "03-implementation/read-context-command-design.json",
      "03-implementation/read-context-command-implementation.json",
      "06-releases/consolidated-v2-release.json",
      "06-releases/release-v2.0.0.json",
      "06-releases/v2-design-decisions.json",
      "06-releases/v2-implementation-plan.json",
      "08-i18n/template-system-json-i18n-design.json"
    ],
    "tech-stack": [
<<<<<<< HEAD
      "01-project/tech-stack.json"
    ],
    "infrastructure": [
      "01-project/tech-stack.json",
      "07-infrastructure/README.json"
=======
      "01-project/tech-stack.json",
      "core/tech-stack.json",
      "tech-stack.json"
    ],
    "infrastructure": [
      "01-project/tech-stack.json",
      "07-infrastructure/README.json",
      "core/tech-stack.json",
      "tech-stack.json"
>>>>>>> 2d4e2572
    ],
    "design": [
      "02-architecture/README.json",
      "02-architecture/consolidated-architecture.json",
      "02-architecture/json-based-architecture-details.json",
      "02-architecture/json-based-architecture.json",
      "03-implementation/read-context-command-design.json",
      "06-releases/v2-design-decisions.json",
      "08-i18n/template-system-json-i18n-design.json",
      "09-refactoring/json-global-design-issues.json"
    ],
    "decision": [
      "02-architecture/architecture-decisions-details.json",
      "02-architecture/architecture-decisions.json",
      "02-architecture/consolidated-architecture.json",
      "06-releases/v2-design-decisions.json"
    ],
    "refactoring": [
      "02-architecture/global-memory-bank-cleanup-implementation-plan.json",
      "02-architecture/global-memory-bank-cleanup-strategy.json",
      "09-refactoring/README.json",
      "09-refactoring/json-global-design-issues.json",
      "meta/global-memory-bank-index-analysis.json",
      "meta/global-memory-bank-indexing-mechanism.json",
      "meta/redundant-files-removal-plan.json",
      "meta/reorganization-plan.json",
      "meta/reorganization-summary.json"
    ],
    "memory-bank": [
      "02-architecture/global-memory-bank-cleanup-implementation-plan.json",
      "02-architecture/global-memory-bank-cleanup-strategy.json",
      "02-architecture/global-memory-bank-organized-analysis.json",
      "07-infrastructure/ci-cd/memory-bank-errors.json",
      "09-refactoring/analysis/global-memory-bank-analysis-raw.json",
      "09-refactoring/json-global-design-issues.json",
<<<<<<< HEAD
      "auto-initialization-fix.json",
      "auto-initialization-test.json",
      "initialization-behavior.json",
=======
>>>>>>> 2d4e2572
      "meta/consolidated-memory-bank-meta.json",
      "meta/global-memory-bank-index-analysis.json",
      "meta/global-memory-bank-indexing-mechanism.json",
      "meta/global-memory-bank-navigation.json",
      "meta/global-memory-bank-reference.json",
      "meta/redundant-files-removal-plan.json",
      "meta/reorganization-plan.json",
      "meta/reorganization-summary.json",
      "tags/tag_categorization.json",
      "tags/tag_index_update_plan.json"
    ],
    "plan": [
      "02-architecture/global-memory-bank-cleanup-implementation-plan.json",
      "02-architecture/global-memory-bank-cleanup-strategy.json",
      "06-releases/v2-implementation-plan.json",
      "meta/redundant-files-removal-plan.json",
      "meta/reorganization-plan.json",
      "tags/tag_index_update_plan.json"
    ],
    "meta": [
      "02-architecture/global-memory-bank-cleanup-implementation-plan.json",
      "02-architecture/global-memory-bank-cleanup-strategy.json",
      "02-architecture/global-memory-bank-organized-analysis.json",
      "09-refactoring/analysis/global-memory-bank-analysis-raw.json",
<<<<<<< HEAD
=======
      "core/navigation.json",
>>>>>>> 2d4e2572
      "meta/README.json",
      "meta/consolidated-memory-bank-meta.json",
      "meta/document-type-standards.json",
      "meta/global-memory-bank-navigation.json",
      "meta/redundant-files-removal-plan.json",
      "meta/reorganization-plan.json",
      "meta/reorganization-summary.json",
      "tags/README.json",
      "tags/tag_categorization.json",
      "tags/tag_index_update_plan.json"
    ],
    "organization": [
      "02-architecture/global-memory-bank-cleanup-implementation-plan.json",
      "02-architecture/global-memory-bank-cleanup-strategy.json",
      "02-architecture/global-memory-bank-organized-analysis.json"
    ],
    "analysis": [
      "02-architecture/global-memory-bank-organized-analysis.json",
      "09-refactoring/analysis/global-memory-bank-analysis-raw.json",
      "meta/consolidated-memory-bank-meta.json",
      "meta/global-memory-bank-index-analysis.json",
      "meta/global-memory-bank-indexing-mechanism.json"
    ],
    "implementation": [
      "03-implementation/README.json",
      "03-implementation/read-context-command-implementation.json",
      "05-testing/e2e-test-implementation.json",
      "06-releases/consolidated-v2-release.json",
      "06-releases/v2-implementation-plan.json"
    ],
    "cli": [
      "03-implementation/cli-commands.json",
      "05-testing/e2e-test-implementation.json"
    ],
    "reference": [
      "03-implementation/cli-commands.json",
      "meta/consolidated-memory-bank-meta.json",
      "meta/document-type-standards.json",
      "meta/global-memory-bank-reference.json",
      "tags/tag_categorization.json"
    ],
    "mcp": [
      "03-implementation/read-context-command-design.json",
      "03-implementation/read-context-command-implementation.json"
    ],
    "command": [
      "03-implementation/read-context-command-design.json",
      "03-implementation/read-context-command-implementation.json"
    ],
    "context": [
      "03-implementation/read-context-command-design.json",
      "03-implementation/read-context-command-implementation.json"
    ],
    "migration": [
<<<<<<< HEAD
      "04-guides/migration-guide.json",
      "04-guides/migration-policy.json"
    ],
    "markdown": [
      "04-guides/migration-guide.json",
=======
      "04-guides/migration-policy.json"
    ],
    "markdown": [
>>>>>>> 2d4e2572
      "04-guides/migration-policy.json"
    ],
    "policy": [
      "04-guides/migration-policy.json"
    ],
    "testing": [
      "05-testing/README.json",
      "05-testing/consolidated-test-strategy.json",
      "05-testing/e2e-test-implementation.json",
      "05-testing/e2e-to-integration-test-approach.json",
      "05-testing/integration-test-details.json",
      "05-testing/tag-search-system-test-plan.json"
    ],
    "e2e": [
      "05-testing/consolidated-test-strategy.json",
      "05-testing/e2e-test-implementation.json"
    ],
    "integration-test": [
      "05-testing/consolidated-test-strategy.json",
      "05-testing/e2e-to-integration-test-approach.json",
      "05-testing/integration-test-details.json",
      "09-refactoring/json-global-design-issues.json"
    ],
    "tdd": [
      "05-testing/consolidated-test-strategy.json",
      "05-testing/integration-test-details.json"
    ],
    "qa": [
      "05-testing/consolidated-test-strategy.json",
      "05-testing/integration-test-details.json"
    ],
    "controller": [
      "05-testing/integration-test-details.json"
    ],
    "tag-system": [
      "05-testing/tag-search-system-test-plan.json"
    ],
    "search": [
      "05-testing/tag-search-system-test-plan.json"
    ],
    "index": [
      "05-testing/tag-search-system-test-plan.json",
      "meta/consolidated-memory-bank-meta.json",
      "meta/global-memory-bank-indexing-mechanism.json",
      "tags/README.json",
      "tags/tag_categorization.json",
      "tags/tag_index_update_plan.json"
    ],
    "implementation-plan": [
      "05-testing/tag-search-system-test-plan.json"
    ],
    "release": [
      "06-releases/README.json",
      "06-releases/consolidated-v2-release.json",
      "06-releases/release-v2.0.0.json"
    ],
    "version": [
      "06-releases/README.json"
    ],
    "planning": [
      "06-releases/consolidated-v2-release.json"
    ],
    "changelog": [
      "06-releases/consolidated-v2-release.json",
      "06-releases/release-v2.0.0.json",
      "meta/reorganization-summary.json"
    ],
    "pr": [
      "06-releases/release-v2.0.0.json"
    ],
    "operations": [
      "07-infrastructure/README.json"
    ],
    "troubleshooting": [
      "07-infrastructure/ci-cd/memory-bank-errors.json"
    ],
    "ci-cd": [
      "07-infrastructure/ci-cd/workflows.json"
    ],
    "i18n": [
      "08-i18n/README.json",
      "08-i18n/template-system-json-i18n-design.json"
    ],
    "l10n": [
      "08-i18n/README.json",
      "08-i18n/template-system-json-i18n-design.json"
    ],
    "template": [
      "08-i18n/template-system-json-i18n-design.json"
    ],
    "tech-debt": [
      "09-refactoring/README.json",
      "09-refactoring/json-global-design-issues.json",
      "meta/global-memory-bank-index-analysis.json",
      "meta/global-memory-bank-indexing-mechanism.json"
    ],
    "raw-data": [
      "09-refactoring/analysis/global-memory-bank-analysis-raw.json"
    ],
<<<<<<< HEAD
    "fix": [
      "auto-initialization-fix.json"
    ],
    "auto-initialization": [
      "auto-initialization-fix.json",
      "auto-initialization-test.json"
    ],
    "test": [
      "auto-initialization-test.json"
    ],
    "initialization": [
      "initialization-behavior.json"
    ],
    "behavior": [
      "initialization-behavior.json"
    ],
    "navigation": [
=======
    "system-design": [
      "architecture.json",
      "core/architecture.json"
    ],
    "standards": [
      "coding-standards.json",
      "core/coding-standards.json",
      "meta/document-type-standards.json"
    ],
    "core": [
      "core/architecture.json",
      "core/coding-standards.json",
      "core/domain-models.json",
      "core/glossary.json",
      "core/navigation.json",
      "core/tech-stack.json",
      "core/user-guide.json"
    ],
    "navigation": [
      "core/navigation.json",
>>>>>>> 2d4e2572
      "meta/consolidated-memory-bank-meta.json",
      "meta/global-memory-bank-navigation.json"
    ],
    "tag": [
      "meta/consolidated-memory-bank-meta.json",
      "meta/global-memory-bank-indexing-mechanism.json",
      "tags/README.json",
      "tags/tag_categorization.json",
      "tags/tag_index_update_plan.json"
<<<<<<< HEAD
    ],
    "standards": [
      "meta/document-type-standards.json"
=======
>>>>>>> 2d4e2572
    ]
  }
}<|MERGE_RESOLUTION|>--- conflicted
+++ resolved
@@ -1,13 +1,8 @@
 {
   "schema": "tag_index_v1",
   "metadata": {
-<<<<<<< HEAD
-    "updatedAt": "2025-03-21T19:32:50.338Z",
-    "documentCount": 70,
-=======
-    "updatedAt": "2025-03-21T16:28:22.287Z",
-    "documentCount": 79,
->>>>>>> 2d4e2572
+    "updatedAt": "2025-03-24T13:34:20.000Z",
+    "documentCount": 80,
     "fullRebuild": true,
     "context": "global"
   },
@@ -27,63 +22,31 @@
       "07-infrastructure/README.json",
       "08-i18n/README.json",
       "09-refactoring/README.json",
-<<<<<<< HEAD
-=======
       "core/user-guide.json",
->>>>>>> 2d4e2572
       "meta/README.json",
       "meta/consolidated-memory-bank-meta.json",
       "meta/document-type-standards.json",
       "meta/global-memory-bank-reference.json",
-<<<<<<< HEAD
-      "tags/README.json"
-=======
       "tags/README.json",
       "user-guide.json"
->>>>>>> 2d4e2572
     ],
     "guide": [
       "01-project/README.json",
       "02-architecture/README.json",
       "03-implementation/README.json",
       "04-guides/README.json",
-<<<<<<< HEAD
-      "04-guides/migration-guide.json",
-=======
->>>>>>> 2d4e2572
       "04-guides/user-guide.json",
       "05-testing/README.json",
       "06-releases/README.json",
       "07-infrastructure/README.json",
       "08-i18n/README.json",
       "09-refactoring/README.json",
-<<<<<<< HEAD
-=======
       "core/navigation.json",
       "core/user-guide.json",
->>>>>>> 2d4e2572
       "meta/README.json",
       "meta/consolidated-memory-bank-meta.json",
       "meta/global-memory-bank-navigation.json",
       "meta/global-memory-bank-reference.json",
-<<<<<<< HEAD
-      "tags/README.json"
-    ],
-    "best-practices": [
-      "01-project/coding-standards.json"
-    ],
-    "typescript": [
-      "01-project/coding-standards.json"
-    ],
-    "clean-code": [
-      "01-project/coding-standards.json"
-    ],
-    "domain": [
-      "01-project/domain-models.json"
-    ],
-    "models": [
-      "01-project/domain-models.json"
-=======
       "tags/README.json",
       "user-guide.json"
     ],
@@ -109,7 +72,6 @@
       "01-project/domain-models.json",
       "core/domain-models.json",
       "domain-models.json"
->>>>>>> 2d4e2572
     ],
     "architecture": [
       "01-project/domain-models.json",
@@ -121,15 +83,11 @@
       "02-architecture/json-based-architecture-details.json",
       "02-architecture/json-based-architecture.json",
       "05-testing/e2e-to-integration-test-approach.json",
-<<<<<<< HEAD
-      "06-releases/v2-design-decisions.json"
-=======
       "06-releases/v2-design-decisions.json",
       "architecture.json",
       "core/architecture.json",
       "core/domain-models.json",
       "domain-models.json"
->>>>>>> 2d4e2572
     ],
     "json": [
       "01-project/domain-models.json",
@@ -138,24 +96,6 @@
       "02-architecture/consolidated-architecture.json",
       "02-architecture/json-based-architecture-details.json",
       "02-architecture/json-based-architecture.json",
-<<<<<<< HEAD
-      "04-guides/migration-guide.json",
-      "04-guides/migration-policy.json",
-      "06-releases/v2-implementation-plan.json",
-      "08-i18n/template-system-json-i18n-design.json"
-    ],
-    "document-model": [
-      "01-project/domain-models.json"
-    ],
-    "glossary": [
-      "01-project/glossary.json"
-    ],
-    "terminology": [
-      "01-project/glossary.json"
-    ],
-    "definitions": [
-      "01-project/glossary.json"
-=======
       "04-guides/migration-policy.json",
       "06-releases/v2-implementation-plan.json",
       "08-i18n/template-system-json-i18n-design.json",
@@ -178,7 +118,6 @@
     "definitions": [
       "01-project/glossary.json",
       "core/glossary.json"
->>>>>>> 2d4e2572
     ],
     "overview": [
       "01-project/project-overview.json"
@@ -199,13 +138,6 @@
       "08-i18n/template-system-json-i18n-design.json"
     ],
     "tech-stack": [
-<<<<<<< HEAD
-      "01-project/tech-stack.json"
-    ],
-    "infrastructure": [
-      "01-project/tech-stack.json",
-      "07-infrastructure/README.json"
-=======
       "01-project/tech-stack.json",
       "core/tech-stack.json",
       "tech-stack.json"
@@ -215,7 +147,6 @@
       "07-infrastructure/README.json",
       "core/tech-stack.json",
       "tech-stack.json"
->>>>>>> 2d4e2572
     ],
     "design": [
       "02-architecture/README.json",
@@ -251,12 +182,6 @@
       "07-infrastructure/ci-cd/memory-bank-errors.json",
       "09-refactoring/analysis/global-memory-bank-analysis-raw.json",
       "09-refactoring/json-global-design-issues.json",
-<<<<<<< HEAD
-      "auto-initialization-fix.json",
-      "auto-initialization-test.json",
-      "initialization-behavior.json",
-=======
->>>>>>> 2d4e2572
       "meta/consolidated-memory-bank-meta.json",
       "meta/global-memory-bank-index-analysis.json",
       "meta/global-memory-bank-indexing-mechanism.json",
@@ -281,10 +206,7 @@
       "02-architecture/global-memory-bank-cleanup-strategy.json",
       "02-architecture/global-memory-bank-organized-analysis.json",
       "09-refactoring/analysis/global-memory-bank-analysis-raw.json",
-<<<<<<< HEAD
-=======
       "core/navigation.json",
->>>>>>> 2d4e2572
       "meta/README.json",
       "meta/consolidated-memory-bank-meta.json",
       "meta/document-type-standards.json",
@@ -339,17 +261,9 @@
       "03-implementation/read-context-command-implementation.json"
     ],
     "migration": [
-<<<<<<< HEAD
-      "04-guides/migration-guide.json",
       "04-guides/migration-policy.json"
     ],
     "markdown": [
-      "04-guides/migration-guide.json",
-=======
-      "04-guides/migration-policy.json"
-    ],
-    "markdown": [
->>>>>>> 2d4e2572
       "04-guides/migration-policy.json"
     ],
     "policy": [
@@ -449,25 +363,6 @@
     "raw-data": [
       "09-refactoring/analysis/global-memory-bank-analysis-raw.json"
     ],
-<<<<<<< HEAD
-    "fix": [
-      "auto-initialization-fix.json"
-    ],
-    "auto-initialization": [
-      "auto-initialization-fix.json",
-      "auto-initialization-test.json"
-    ],
-    "test": [
-      "auto-initialization-test.json"
-    ],
-    "initialization": [
-      "initialization-behavior.json"
-    ],
-    "behavior": [
-      "initialization-behavior.json"
-    ],
-    "navigation": [
-=======
     "system-design": [
       "architecture.json",
       "core/architecture.json"
@@ -488,7 +383,6 @@
     ],
     "navigation": [
       "core/navigation.json",
->>>>>>> 2d4e2572
       "meta/consolidated-memory-bank-meta.json",
       "meta/global-memory-bank-navigation.json"
     ],
@@ -498,12 +392,6 @@
       "tags/README.json",
       "tags/tag_categorization.json",
       "tags/tag_index_update_plan.json"
-<<<<<<< HEAD
-    ],
-    "standards": [
-      "meta/document-type-standards.json"
-=======
->>>>>>> 2d4e2572
     ]
   }
 }